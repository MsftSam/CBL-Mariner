--- conflicted
+++ resolved
@@ -2747,19 +2747,6 @@
           "name": "libkcapi",
           "version": "1.2.0",
           "downloadUrl": "https://www.chronox.de/libkcapi/libkcapi-1.2.0.tar.xz"
-<<<<<<< HEAD
-        }
-      }
-    },
-    {
-      "component": {
-        "type": "other",
-        "other": {
-          "name": "libksba",
-          "version": "1.3.5",
-          "downloadUrl": "https://www.gnupg.org/ftp/gcrypt/libksba/libksba-1.3.5.tar.bz2"
-=======
->>>>>>> 9ef9b4d3
         }
       }
     },

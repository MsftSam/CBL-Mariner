--- conflicted
+++ resolved
@@ -1,8 +1,7 @@
-<<<<<<< HEAD
 Summary:        Programs for processing and formatting text
 Name:           groff
 Version:        1.22.3
-Release:        5%{?dist}
+Release:        6%{?dist}
 License:        GPLv3+
 URL:            http://www.gnu.org/software/groff
 Group:          Applications/Text
@@ -12,40 +11,17 @@
 # No patch has been made available for CVE-2000-0803
 Patch0:         CVE-2000-0803.nopatch
 
-Provides:       perl(oop_fh.pl)
-Provides:       perl(main_subs.pl)
-Provides:       perl(man.pl)
-Provides:       perl(subs.pl)
+Provides:       perl(oop_fh.pl) = %{version}-%{release}
+Provides:       perl(main_subs.pl) = %{version}-%{release}
+Provides:       perl(man.pl) = %{version}-%{release}
+Provides:       perl(subs.pl) = %{version}-%{release}
+Provides:       groff-base = %{version}-%{release}
 
-Requires:       perl
+Requires:       perl(:MODULE_COMPAT_%(eval "`perl -V:version`"; echo $version))
 Requires:       perl-DBI
 Requires:       perl-DBIx-Simple
 Requires:       perl-DBD-SQLite
 Requires:       perl-File-HomeDir
-=======
-Summary:	Programs for processing and formatting text
-Name:		groff
-Version:	1.22.3
-Release:        5%{?dist}
-License:	GPLv3+
-URL:		http://www.gnu.org/software/groff
-Group:		Applications/Text
-Vendor:         Microsoft Corporation
-Distribution:   Mariner
-Source0:	http://ftp.gnu.org/gnu/groff/%{name}-%{version}.tar.gz
-%define sha1 groff=61a6808ea1ef715df9fa8e9b424e1f6b9fa8c091
-Requires:   perl(:MODULE_COMPAT_%(eval "`perl -V:version`"; echo $version))
-Requires:   perl-DBI
-Requires:   perl-DBIx-Simple
-Requires:   perl-DBD-SQLite
-Requires:   perl-File-HomeDir
-
-Provides:   perl(oop_fh.pl) = %{version}-%{release}
-Provides:   perl(main_subs.pl) = %{version}-%{release}
-Provides:   perl(man.pl) = %{version}-%{release}
-Provides:   perl(subs.pl) = %{version}-%{release}
-Provides:   groff-base = %{version}-%{release}
->>>>>>> 17874ff7
 
 %description
 The Groff package contains programs for processing
@@ -71,17 +47,13 @@
 %{_defaultdocdir}/%{name}-%{version}/*
 %{_datarootdir}/%{name}/*
 %{_mandir}/*/*
-<<<<<<< HEAD
 
 %changelog
+*   Mon Oct 12 2020 Joe Schmitt <joschmit@microsoft.com> 1.22.3-6
+-   Use new perl package names.
+-   Provide groff-base.
 *   Mon Sep 28 2020 Daniel McIlvaney <damcilva@microsoft.com> 1.22.3-5
 -   Nopatch CVE-2000-0803.nopatch
-=======
-%changelog
-*   Mon Oct 12 2020 Joe Schmitt <joschmit@microsoft.com> 1.22.3-5
--   Use new perl package names.
--   Provide groff-base.
->>>>>>> 17874ff7
 *   Sat May 09 2020 Nick Samson <nisamson@microsoft.com> 1.22.3-4
 -   Added %%license line automatically
 *   Tue Sep 03 2019 Mateusz Malisz <mamalisz@microsoft.com> 1.22.3-3

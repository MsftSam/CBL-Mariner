Summary:        CBL-Mariner release files
Name:           mariner-release
Version:        2.0
<<<<<<< HEAD
Release:        21%{?dist}
=======
Release:        22%{?dist}
>>>>>>> 520bb328
License:        MIT
Vendor:         Microsoft Corporation
Distribution:   Mariner
Group:          System Environment/Base
URL:            https://aka.ms/cbl-mariner
# Allows package management tools to find and set the default value
# for the "releasever" variable from the RPM database.
Provides:       system-release(releasever)
BuildArch:      noarch

%description
Azure CBL-Mariner release files such as yum configs and other %{_sysconfdir}/ release related files

%install
install -d %{buildroot}%{_sysconfdir}
install -d %{buildroot}/%{_libdir}

echo "CBL-Mariner %{mariner_release_version}" > %{buildroot}%{_sysconfdir}/mariner-release
echo "MARINER_BUILD_NUMBER=%{mariner_build_number}" >> %{buildroot}%{_sysconfdir}/mariner-release

cat > %{buildroot}%{_sysconfdir}/lsb-release <<- "EOF"
DISTRIB_ID="Mariner"
DISTRIB_RELEASE="%{mariner_release_version}"
DISTRIB_CODENAME=Mariner
DISTRIB_DESCRIPTION="CBL-Mariner %{mariner_release_version}"
EOF

version_id=`echo %{mariner_release_version} | grep -o -E '[0-9]+.[0-9]+' | head -1`
cat > %{buildroot}/%{_libdir}/os-release << EOF
NAME="Common Base Linux Mariner"
VERSION="%{mariner_release_version}"
ID=mariner
VERSION_ID="$version_id"
PRETTY_NAME="CBL-Mariner/Linux"
ANSI_COLOR="1;34"
HOME_URL="%{url}"
BUG_REPORT_URL="%{url}"
SUPPORT_URL="%{url}"
EOF

ln -sv ../usr/lib/os-release %{buildroot}%{_sysconfdir}/os-release

cat > %{buildroot}%{_sysconfdir}/issue <<- EOF
Welcome to CBL-Mariner %{mariner_release_version} (%{_arch}) - Kernel \r (\l)
EOF

cat > %{buildroot}%{_sysconfdir}/issue.net <<- EOF
Welcome to CBL-Mariner %{mariner_release_version} (%{_arch})
EOF

%files
%defattr(-,root,root,-)
%config(noreplace) %{_sysconfdir}/mariner-release
%config(noreplace) %{_sysconfdir}/lsb-release
%config(noreplace) %{_libdir}/os-release
%config(noreplace) %{_sysconfdir}/os-release
%config(noreplace) %{_sysconfdir}/issue
%config(noreplace) %{_sysconfdir}/issue.net

%changelog
<<<<<<< HEAD
* Wed Sep 21 2022 Andrew Phelps <anphel@microsoft.com> - 2.0-21
- Updating version for September update 3.

* Fri Sep 16 2022 Andrew Phelps <anphel@microsoft.com> - 2.0.20
- Updating version for September update 2.

=======
* Fri Sep 23 2022 Jon Slobodzian <joslobo@microsoft.com> - 2.0-22
- Updating version for September update 3.

* Fri Sep 16 2022 Andrew Phelps <anphel@microsoft.com> - 2.0.21
- Updating version for September update 2.

* Thu Sep 08 2022 Minghe Ren <mingheren@microsoft.com> - 2.0-20
- remove issue.net kernel part as sshd doesn't support the old-style telnet escape sequences

>>>>>>> 520bb328
* Thu Sep 08 2022 Andrew Phelps <anphel@microsoft.com> - 2.0-19
- Updating version for September CVE update.

* Tue Aug 16 2022 Andrew Phelps <anphel@microsoft.com> - 2.0-18
- Updating version for August update 2.

* Wed Aug 03 2022 Pawel Winogrodzki <pawelwi@microsoft.com> - 2.0-17
- Updating version for August update.

* Tue Jul 26 2022 Pawel Winogrodzki <pawelwi@microsoft.com> - 2.0-16
- Updating version for July update 2.

* Fri Jul 08 2022 Jon Slobodzian <joslobo@microsoft.com> - 2.0-15
- Updating version for July update.

* Sat Jun 25 2022 Jon Slobodzian <joslobo@microsoft.com> - 2.0-14
- Updating version for June update 2.

* Wed Jun 08 2022 Jon Slobodzian <joslobo@microsoft.com> - 2.0-13
- Updating version for June update.

* Sat May 21 2022 Jon Slobodzian <joslobo@microsoft.com> - 2.0-12
- Updating version for May update.

* Tue Apr 19 2022 Jon Slobodzian <joslobo@microsoft.com> - 2.0-11
- Updating version for GA Release Candidate

* Sat Apr 16 2022 Jon Slobodzian <joslobo@microsoft.com> - 2.0-10
- Updating version for Preview-H Release.

* Sat Apr 09 2022 Jon Slobodzian <joslobo@microsoft.com> - 2.0-9
- Updating version for Preview-G Release.

* Wed Mar 30 2022 Jon Slobodzian <joslobo@microsoft.com> - 2.0-8
- Updating version for Preview-F Release.

* Fri Mar 4 2022 Jon Slobodzian <joslobo@microsoft.com> - 2.0-7
- Updating version for Preview-E Release

* Thu Feb 24 2022 Pawel Winogrodzki <pawelwi@microsoft.com> - 2.0-6
- Surrounding 'VERSION_ID' inside 'os-release' with double quotes.

* Sun Feb 06 2022 Jon Slobodzian <joslobo@microsoft.com> - 2.0-5
- Updating version for Preview D-Release

* Wed Jan 19 2022 Jon Slobodzian <joslobo@microsoft.com> - 2.0-4
- CBL-Mariner 2.0 Public Preview C Release.
- License verified

* Thu Dec 16 2021 Jon Slobodzian <joslobo@microsoft.com> - 2.0-3
- CBL-Mariner 2.0 Public Preview B Release version with fixed repo configuration files.

* Mon Dec 13 2021 Jon Slobodzian <joslobo@microsoft.com> - 2.0-2
- CBL-Mariner 2.0 Public Preview A Release version.

* Thu Jul 29 2021 Jon Slobodzian <joslobo@microsoft.com> - 2.0-1
- Updating version and distrotag for future looking 2.0 branch.  Formatting fixes.
- Remove %%clean section, buildroot cleaning step (both automatically done by RPM)

* Wed Apr 27 2021 Jon Slobodzian <joslobo@microsoft.com> - 1.0-16
- Updating version for April update

* Tue Mar 30 2021 Jon Slobodzian <joslobo@microsoft.com> - 1.0-15
- Updating version for March update

* Mon Feb 22 2021 Jon Slobodzian <joslobo@microsoft.com> - 1.0-14
- Updating version for February update

* Sun Jan 24 2021 Jon Slobodzian <joslobo@microsoft.com> - 1.0-13
- Updating version for January update

* Mon Dec 21 2020 Pawel Winogrodzki <pawelwi@microsoft.com> - 1.0-12
- Updating version for December update.

* Fri Nov 20 2020 Nicolas Guibourge <nicolasg@microsoft.com> - 1.0-11
- Updating version for November update

* Sat Oct 24 2020 Jon Slobodzian <joslobo@microsoft.com> - 1.0-10
- Updating version for October update

* Fri Sep 04 2020 Mateusz Malisz <mamalisz@microsoft.com> - 1.0-9
- Remove empty %%post section, dropping dependency on /bin/sh

* Tue Aug 24 2020 Jon Slobodzian <joslobo@microsoft.com> - 1.0-8
- Changing CBL-Mariner ID from "Mariner" to "mariner" to conform to standard.  Also updated Distrib-Description and Name per internal review.

* Tue Aug 18 2020 Jon Slobodzian <joslobo@microsoft.com> - 1.0-7
- Restoring correct Name, Distribution Name, CodeName and ID.

* Fri Jul 31 2020 Pawel Winogrodzki <pawelwi@microsoft.com> - 1.0-6
- Updating distribution name.

* Wed Jul 29 2020 Nick Samson <nisamson@microsoft.com> - 1.0-5
- Updated os-release file and URL to reflect project naming

* Wed Jun 24 2020 Jon Slobodzian <joslobo@microsoft.com> - 1.0-4
- Updated license for 1.0 release.

* Mon May 04 2020 Pawel Winogrodzki <pawelwi@microsoft.com> - 1.0-3
- Providing "system-release(releasever)" for the sake of DNF
- and other package management tools.

* Thu Jan 30 2020 Jon Slobodzian <joslobo@microsoft.com> 1.0-2
- Remove Microsoft name from distro version.

* Wed Sep 04 2019 Mateusz Malisz <mamalisz@microsoft.com> 1.0-1
- Original version for CBL-Mariner.<|MERGE_RESOLUTION|>--- conflicted
+++ resolved
@@ -1,11 +1,7 @@
 Summary:        CBL-Mariner release files
 Name:           mariner-release
 Version:        2.0
-<<<<<<< HEAD
-Release:        21%{?dist}
-=======
 Release:        22%{?dist}
->>>>>>> 520bb328
 License:        MIT
 Vendor:         Microsoft Corporation
 Distribution:   Mariner
@@ -66,14 +62,6 @@
 %config(noreplace) %{_sysconfdir}/issue.net
 
 %changelog
-<<<<<<< HEAD
-* Wed Sep 21 2022 Andrew Phelps <anphel@microsoft.com> - 2.0-21
-- Updating version for September update 3.
-
-* Fri Sep 16 2022 Andrew Phelps <anphel@microsoft.com> - 2.0.20
-- Updating version for September update 2.
-
-=======
 * Fri Sep 23 2022 Jon Slobodzian <joslobo@microsoft.com> - 2.0-22
 - Updating version for September update 3.
 
@@ -83,7 +71,6 @@
 * Thu Sep 08 2022 Minghe Ren <mingheren@microsoft.com> - 2.0-20
 - remove issue.net kernel part as sshd doesn't support the old-style telnet escape sequences
 
->>>>>>> 520bb328
 * Thu Sep 08 2022 Andrew Phelps <anphel@microsoft.com> - 2.0-19
 - Updating version for September CVE update.
 

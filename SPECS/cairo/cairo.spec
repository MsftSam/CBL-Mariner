--- conflicted
+++ resolved
@@ -1,18 +1,14 @@
 Summary:        A 2D graphics library.
 Name:           cairo
 Version:        1.16.0
-Release:        5%{?dist}
+Release:        6%{?dist}
 License:        LGPLv2 or MPLv1.1
 URL:            https://cairographics.org
 Group:          System Environment/Libraries
 Vendor:         Microsoft Corporation
 Distribution:   Mariner
-<<<<<<< HEAD
 Source0:        https://cairographics.org/releases/%{name}-%{version}.tar.xz
-=======
-Source0:        http://cairographics.org/releases/%{name}-%{version}.tar.xz
 Patch0:         CVE-2018-19876.patch
->>>>>>> 2f96fa40
 BuildRequires:  pkg-config
 BuildRequires:  libpng-devel
 BuildRequires:  libxml2-devel
@@ -111,7 +107,10 @@
 %{_libdir}/pkgconfig/*.pc
 
 %changelog
-<<<<<<< HEAD
+* Fri Mar 26 2021 Thomas Crain <thcrain@microsoft.com> - 1.16.0-6
+- Merge the following releases from 1.0 to dev branch
+- niontive@microsoft.com, 1.16.0-5: Fix CVE-2018-19876
+
 * Thu Feb 04 2021 Joe Schmitt <joschmit@microsoft.com> - 1.16.0-5
 - Import gobject support from Fedora 32 spec (license: MIT)
 - Update URLs to https
@@ -120,12 +119,6 @@
 * Sat May 09 2020 Nick Samson <nisamson@microsoft.com> - 1.16.0-4
 - Added %%license line automatically
 
-=======
-*  Mon Oct 26 2020 Nicolas Ontiveros <niontive@microsoft.com> 1.16.0-5
--  Fix CVE-2018-19876
-*  Sat May 09 2020 Nick Samson <nisamson@microsoft.com> 1.16.0-4
--  Added %%license line automatically
->>>>>>> 2f96fa40
 *  Mon Apr 20 2020 Nicolas Ontiveros <niontive@microsoft.com> 1.16.0-3
 -  Rename freetype2-devel to freetype-devel.
 -  Remove sha1 macro.

--- conflicted
+++ resolved
@@ -1,13 +1,8 @@
 %define systemd_units_rel 20191026
 Summary:        Free version of the SSH connectivity tools
 Name:           openssh
-<<<<<<< HEAD
-Version:        8.0p1
-Release:        14%{?dist}
-=======
 Version:        8.5p1
-Release:        1%{?dist}
->>>>>>> 44d22616
+Release:        2%{?dist}
 License:        BSD
 Vendor:         Microsoft Corporation
 Distribution:   Mariner
@@ -196,17 +191,15 @@
 %{_mandir}/man8/ssh-sk-helper.8.gz
 
 %changelog
-<<<<<<< HEAD
-* Tue Feb 16 2021 Daniel Burgener <daburgen@microsoft.com> 8.0p1-14
+* Tue Feb 16 2021 Daniel Burgener <daburgen@microsoft.com> 8.5p1-2
 - Add SELinux support
-=======
+
 * Thu Mar 11 2021 Pawel Winogrodzki <pawelwi@microsoft.com> - 8.5p1-1
 - Updating to 8.5p1 to patch CVE-2021-28041.
 - Added "TEST_SSH_UNSAFE_PERMISSIONS=1" to enable running more tests.
 - Removing patch for CVE-2019-16905, since it's already part of this version.
 - Removing nopatch for CVE-2020-14145 and CVE-2020-15778, since the fixes are included in this version.
 - Removing regressions test fixes - already part of this version.
->>>>>>> 44d22616
 
 * Mon Dec 28 2020 Thomas Crain <thcrain@microsoft.com> - 8.0p1-13
 - Add BRs for check section

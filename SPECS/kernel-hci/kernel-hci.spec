%global security_hardening none
%global sha512hmac bash %{_sourcedir}/sha512hmac-openssl.sh
%define uname_r %{version}-%{release}

# find_debuginfo.sh arguments are set by default in rpm's macros.
# The default arguments regenerate the build-id for vmlinux in the 
# debuginfo package causing a mismatch with the build-id for vmlinuz in
# the kernel package. Therefore, explicilty set the relevant default 
# settings to prevent this behavior.
%undefine _unique_build_ids
%undefine _unique_debug_names
%global _missing_build_ids_terminate_build 1
%global _no_recompute_build_ids 1

%define arch x86_64
%define archdir x86
%define config_source %{SOURCE1}

Summary:        Linux Kernel for HCI
Name:           kernel-hci
<<<<<<< HEAD
Version:        5.15.102.1
=======
Version:        5.15.107.1
>>>>>>> 702ac56c
Release:        2%{?dist}
License:        GPLv2
Vendor:         Microsoft Corporation
Distribution:   Mariner
Group:          System Environment/Kernel
URL:            https://github.com/microsoft/CBL-Mariner-Linux-Kernel
Source0:        https://github.com/microsoft/CBL-Mariner-Linux-Kernel/archive/rolling-lts/mariner-2/%{version}.tar.gz#/kernel-%{version}.tar.gz
Source1:        config
Source2:        cbl-mariner-ca-20211013.pem
Patch0:         0001-net-mlx5-Support-partial-TTC-rules.patch
Patch1:         0002-net-mlx5-Introduce-port-selection-namespace.patch
Patch2:         0003-net-mlx5-Add-support-to-create-match-definer.patch
Patch3:         0004-net-mlx5-Introduce-new-uplink-destination-type.patch
Patch4:         0005-net-mlx5-Lag-move-lag-files-into-directory.patch
Patch5:         0006-net-mlx5-Lag-set-LAG-traffic-type-mapping.patch
Patch6:         0007-net-mlx5-Lag-set-match-mask-according-to-the-traffic.patch
Patch7:         0008-net-mlx5-Lag-add-support-to-create-definers-for-LAG.patch
Patch8:         0009-net-mlx5-Lag-add-support-to-create-TTC-tables-for-LA.patch
Patch9:         0010-net-mlx5-Lag-add-support-to-create-destroy-modify-po.patch
Patch10:        0011-net-mlx5-Lag-use-steering-to-select-the-affinity-por.patch
Patch11:        0012-net-mlx5-Lag-Fix-recreation-of-VF-LAG.patch
Patch12:        0013-net-mlx5-Set-SMFS-as-a-default-steering-mode-if-devi.patch
Patch13:        0014-net-mlx5e-Support-accept-action.patch
Patch14:        0015-net-mlx5-Bridge-refactor-eswitch-instance-usage.patch
Patch15:        0016-net-mlx5-Bridge-extract-VLAN-pop-code-to-dedicated-f.patch
Patch16:        0017-net-mlx5-Bridge-mark-reg_c1-when-pushing-VLAN.patch
Patch17:        0018-net-mlx5-Bridge-pop-VLAN-on-egress-table-miss.patch
Patch18:        0019-net-mlx5-Bridge-provide-flow-source-hints.patch
Patch19:        0020-net-mlx5-Bridge-extract-code-to-lookup-and-del-notif.patch
Patch20:        0021-net-mlx5-Bridge-support-replacing-existing-FDB-entry.patch
Patch21:        0022-net-mlx5-Bridge-refactor-groups-sizes-and-indices.patch
Patch22:        0023-net-mlx5-Bridge-rename-filter-fg-to-vlan_filter.patch
Patch23:        0024-net-mlx5-Bridge-extract-VLAN-push-pop-actions-creati.patch
Patch24:        0025-net-mlx5-Bridge-implement-infrastructure-for-VLAN-pr.patch
Patch25:        0026-net-mlx5-Bridge-implement-QinQ-support.patch
Patch26:        0027-net-ice-core-netdevlink.patch
Patch27:        0028-net-ice-intel-iidc.patch
Patch28:        0029-net-ice-net-devlink.patch
Patch29:        0030-net-ice-net-gtp.patch
Patch30:        0031-net-ice.patch
BuildRequires:  audit-devel
BuildRequires:  bash
BuildRequires:  bc
BuildRequires:  diffutils
BuildRequires:  dwarves
BuildRequires:  elfutils-libelf-devel
BuildRequires:  glib-devel
BuildRequires:  kbd
BuildRequires:  kmod-devel
BuildRequires:  libdnet-devel
BuildRequires:  libmspack-devel
BuildRequires:  openssl
BuildRequires:  openssl-devel
BuildRequires:  pam-devel
BuildRequires:  procps-ng-devel
BuildRequires:  python3-devel
BuildRequires:  sed
BuildRequires:  pciutils-devel
Requires:       filesystem
Requires:       kmod
Requires(post): coreutils
Requires(postun): coreutils
ExclusiveArch:  x86_64
# When updating the config files it is important to sanitize them.
# Steps for updating a config file:
#  1. Extract the linux sources into a folder
#  2. Add the current config file to the folder
#  3. Run `make menuconfig` to edit the file (Manually editing is not recommended)
#  4. Save the config file
#  5. Copy the config file back into the kernel spec folder
#  6. Revert any undesired changes (GCC related changes, etc)
#  8. Build the kernel package
#  9. Apply the changes listed in the log file (if any) to the config file
#  10. Verify the rest of the config file looks ok
# If there are significant changes to the config file, disable the config check and build the
# kernel rpm. The final config file is included in /boot in the rpm.

%description
The kernel package contains the Linux kernel.

%package devel
Summary:        Kernel Dev
Group:          System Environment/Kernel
Requires:       %{name} = %{version}-%{release}
Requires:       gawk
Requires:       python3
Obsoletes:      linux-dev

%description devel
This package contains the Linux kernel dev files

%package drivers-accessibility
Summary:        Kernel accessibility modules
Group:          System Environment/Kernel
Requires:       %{name} = %{version}-%{release}

%description drivers-accessibility
This package contains the Linux kernel accessibility support

%package drivers-gpu
Summary:        Kernel gpu modules
Group:          System Environment/Kernel
Requires:       %{name} = %{version}-%{release}

%description drivers-gpu
This package contains the Linux kernel gpu support

%package drivers-sound
Summary:        Kernel Sound modules
Group:          System Environment/Kernel
Requires:       %{name} = %{version}-%{release}

%description drivers-sound
This package contains the Linux kernel sound support

%package docs
Summary:        Kernel docs
Group:          System Environment/Kernel
Requires:       python3

%description docs
This package contains the Linux kernel doc files

%package tools
Summary:        This package contains the 'perf' performance analysis tools for Linux kernel
Group:          System/Tools
Requires:       %{name} = %{version}-%{release}
Requires:       audit

%description tools
This package contains the 'perf' performance analysis tools for Linux kernel.

%package -n     python3-perf
Summary:        Python 3 extension for perf tools
Requires:       python3

%description -n python3-perf
This package contains the Python 3 extension for the 'perf' performance analysis tools for Linux kernel.

%package dtb
Summary:        This package contains common device tree blobs (dtb)
Group:          System Environment/Kernel

%description dtb
This package contains common device tree blobs (dtb)

%package -n     bpftool
Summary:        Inspection and simple manipulation of eBPF programs and maps

%description -n bpftool
This package contains the bpftool, which allows inspection and simple
manipulation of eBPF programs and maps.

%prep
%setup -q -n CBL-Mariner-Linux-Kernel-rolling-lts-mariner-2-%{version}
%patch0 -p1
%patch1 -p1
%patch2 -p1
%patch3 -p1
%patch4 -p1
%patch5 -p1
%patch6 -p1
%patch7 -p1
%patch8 -p1
%patch9 -p1
%patch10 -p1
%patch11 -p1
%patch12 -p1
%patch13 -p1
%patch14 -p1
%patch15 -p1
%patch16 -p1
%patch17 -p1
%patch18 -p1
%patch19 -p1
%patch20 -p1
%patch21 -p1
%patch22 -p1
%patch23 -p1
%patch24 -p1
%patch25 -p1
%patch26 -p1
%patch27 -p1
%patch28 -p1
%patch29 -p1
%patch30 -p1

make mrproper

cp %{config_source} .config

# Add CBL-Mariner cert into kernel's trusted keyring
cp %{SOURCE2} certs/mariner.pem
sed -i 's#CONFIG_SYSTEM_TRUSTED_KEYS=""#CONFIG_SYSTEM_TRUSTED_KEYS="certs/mariner.pem"#' .config

cp .config current_config
sed -i 's/CONFIG_LOCALVERSION=""/CONFIG_LOCALVERSION="-%{release}"/' .config
make LC_ALL=  ARCH=%{arch} oldconfig

# Verify the config files match
cp .config new_config
sed -i 's/CONFIG_LOCALVERSION=".*"/CONFIG_LOCALVERSION=""/' new_config
diff --unified new_config current_config > config_diff || true
if [ -s config_diff ]; then
    printf "\n\n\n\n\n\n\n\n"
    cat config_diff
    printf "\n\n\n\n\n\n\n\n"
    echo "Config file has unexpected changes"
    echo "Update config file to set changed values explicitly"

#  (DISABLE THIS IF INTENTIONALLY UPDATING THE CONFIG FILE)
    exit 1
fi

%build
make VERBOSE=1 KBUILD_BUILD_VERSION="1" KBUILD_BUILD_HOST="CBL-Mariner" ARCH=%{arch} %{?_smp_mflags}

# Compile perf, python3-perf
make -C tools/perf PYTHON=%{python3} all

make -C tools turbostat cpupower

#Compile bpftool
make -C tools/bpf/bpftool

%define __modules_install_post \
for MODULE in `find %{buildroot}/lib/modules/%{uname_r} -name *.ko` ; do \
    ./scripts/sign-file sha512 certs/signing_key.pem certs/signing_key.x509 $MODULE \
    rm -f $MODULE.{sig,dig} \
    xz $MODULE \
    done \
%{nil}

# We want to compress modules after stripping. Extra step is added to
# the default __spec_install_post.
%define __spec_install_post\
    %{?__debug_package:%{__debug_install_post}}\
    %{__arch_install_post}\
    %{__os_install_post}\
    %{__modules_install_post}\
%{nil}

%install
install -vdm 755 %{buildroot}%{_sysconfdir}
install -vdm 700 %{buildroot}/boot
install -vdm 755 %{buildroot}%{_defaultdocdir}/linux-%{uname_r}
install -vdm 755 %{buildroot}%{_prefix}/src/linux-headers-%{uname_r}
install -vdm 755 %{buildroot}%{_libdir}/debug/lib/modules/%{uname_r}
make INSTALL_MOD_PATH=%{buildroot} modules_install

install -vm 600 arch/x86/boot/bzImage %{buildroot}/boot/vmlinuz-%{uname_r}

# Restrict the permission on System.map-X file
install -vm 400 System.map %{buildroot}/boot/System.map-%{uname_r}
install -vm 600 .config %{buildroot}/boot/config-%{uname_r}
cp -r Documentation/*        %{buildroot}%{_defaultdocdir}/linux-%{uname_r}
install -vm 744 vmlinux %{buildroot}%{_libdir}/debug/lib/modules/%{uname_r}/vmlinux-%{uname_r}
# `perf test vmlinux` needs it
ln -s vmlinux-%{uname_r} %{buildroot}%{_libdir}/debug/lib/modules/%{uname_r}/vmlinux

cat > %{buildroot}/boot/linux-%{uname_r}.cfg << "EOF"
# GRUB Environment Block
mariner_cmdline=init=/lib/systemd/systemd ro loglevel=3 crashkernel=256M
mariner_linux=vmlinuz-%{uname_r}
mariner_initrd=initrd.img-%{uname_r}
EOF
chmod 600 %{buildroot}/boot/linux-%{uname_r}.cfg

# hmac sign the kernel for FIPS
%{sha512hmac} %{buildroot}/boot/vmlinuz-%{uname_r} | sed -e "s,$RPM_BUILD_ROOT,," > %{buildroot}/boot/.vmlinuz-%{uname_r}.hmac
cp %{buildroot}/boot/.vmlinuz-%{uname_r}.hmac %{buildroot}/lib/modules/%{uname_r}/.vmlinuz.hmac

# Register myself to initramfs
mkdir -p %{buildroot}/%{_localstatedir}/lib/initramfs/kernel
cat > %{buildroot}/%{_localstatedir}/lib/initramfs/kernel/%{uname_r} << "EOF"
--add-drivers "xen-scsifront xen-blkfront xen-acpi-processor xen-evtchn xen-gntalloc xen-gntdev xen-privcmd xen-pciback xenfs hv_utils hv_vmbus hv_storvsc hv_netvsc hv_sock hv_balloon virtio_blk virtio-rng virtio_console virtio_crypto virtio_mem vmw_vsock_virtio_transport vmw_vsock_virtio_transport_common 9pnet_virtio vrf"
EOF

# Symlink /lib/modules/uname/vmlinuz to boot partition
ln -s /boot/vmlinuz-%{uname_r} %{buildroot}/lib/modules/%{uname_r}/vmlinuz

#    Cleanup dangling symlinks
rm -rf %{buildroot}/lib/modules/%{uname_r}/source
rm -rf %{buildroot}/lib/modules/%{uname_r}/build

find . -name Makefile* -o -name Kconfig* -o -name *.pl | xargs  sh -c 'cp --parents "$@" %{buildroot}%{_prefix}/src/linux-headers-%{uname_r}' copy
find arch/%{archdir}/include include scripts -type f | xargs  sh -c 'cp --parents "$@" %{buildroot}%{_prefix}/src/linux-headers-%{uname_r}' copy
find $(find arch/%{archdir} -name include -o -name scripts -type d) -type f | xargs  sh -c 'cp --parents "$@" %{buildroot}%{_prefix}/src/linux-headers-%{uname_r}' copy
find arch/%{archdir}/include Module.symvers include scripts -type f | xargs  sh -c 'cp --parents "$@" %{buildroot}%{_prefix}/src/linux-headers-%{uname_r}' copy
# CONFIG_STACK_VALIDATION=y requires objtool to build external modules
install -vsm 755 tools/objtool/objtool %{buildroot}%{_prefix}/src/linux-headers-%{uname_r}/tools/objtool/
install -vsm 755 tools/objtool/fixdep %{buildroot}%{_prefix}/src/linux-headers-%{uname_r}/tools/objtool/

cp .config %{buildroot}%{_prefix}/src/linux-headers-%{uname_r} # copy .config manually to be where it's expected to be
ln -sf "%{_prefix}/src/linux-headers-%{uname_r}" "%{buildroot}/lib/modules/%{uname_r}/build"
find %{buildroot}/lib/modules -name '*.ko' -print0 | xargs -0 chmod u+x

# disable (JOBS=1) parallel build to fix this issue:
# fixdep: error opening depfile: ./.plugin_cfg80211.o.d: No such file or directory
# Linux version that was affected is 4.4.26
make -C tools JOBS=1 DESTDIR=%{buildroot} prefix=%{_prefix} perf_install

# Install python3-perf
make -C tools/perf DESTDIR=%{buildroot} prefix=%{_prefix} install-python_ext

# Install bpftool
make -C tools/bpf/bpftool DESTDIR=%{buildroot} prefix=%{_prefix} bash_compdir=%{_sysconfdir}/bash_completion.d/ mandir=%{_mandir} install

# Install turbostat cpupower
make -C tools DESTDIR=%{buildroot} prefix=%{_prefix} bash_compdir=%{_sysconfdir}/bash_completion.d/ mandir=%{_mandir} turbostat_install cpupower_install

# Remove trace (symlink to perf). This file causes duplicate identical debug symbols
rm -vf %{buildroot}%{_bindir}/trace

%triggerin -- initramfs
mkdir -p %{_localstatedir}/lib/rpm-state/initramfs/pending
touch %{_localstatedir}/lib/rpm-state/initramfs/pending/%{uname_r}
echo "initrd generation of kernel %{uname_r} will be triggered later" >&2

%triggerun -- initramfs
rm -rf %{_localstatedir}/lib/rpm-state/initramfs/pending/%{uname_r}
rm -rf /boot/initrd.img-%{uname_r}
echo "initrd of kernel %{uname_r} removed" >&2

%postun
if [ ! -e /boot/mariner.cfg ]
then
     ls /boot/linux-*.cfg 1> /dev/null 2>&1
     if [ $? -eq 0 ]
     then
          list=`ls -tu /boot/linux-*.cfg | head -n1`
          test -n "$list" && ln -sf "$list" /boot/mariner.cfg
     fi
fi

%post
/sbin/depmod -a %{uname_r}
ln -sf linux-%{uname_r}.cfg /boot/mariner.cfg

%post drivers-accessibility
/sbin/depmod -a %{uname_r}

%post drivers-gpu
/sbin/depmod -a %{uname_r}

%post drivers-sound
/sbin/depmod -a %{uname_r}

%files
%defattr(-,root,root)
%license COPYING
%exclude %dir /usr/lib/debug
/boot/System.map-%{uname_r}
/boot/config-%{uname_r}
/boot/vmlinuz-%{uname_r}
/boot/.vmlinuz-%{uname_r}.hmac
%config(noreplace) /boot/linux-%{uname_r}.cfg
%config %{_localstatedir}/lib/initramfs/kernel/%{uname_r}
%defattr(0644,root,root)
/lib/modules/%{uname_r}/*
/lib/modules/%{uname_r}/.vmlinuz.hmac
%exclude /lib/modules/%{uname_r}/build
%exclude /lib/modules/%{uname_r}/kernel/drivers/accessibility
%exclude /lib/modules/%{uname_r}/kernel/drivers/gpu
%exclude /lib/modules/%{uname_r}/kernel/sound

%files docs
%defattr(-,root,root)
%{_defaultdocdir}/linux-%{uname_r}/*

%files devel
%defattr(-,root,root)
/lib/modules/%{uname_r}/build
%{_prefix}/src/linux-headers-%{uname_r}

%files drivers-accessibility
%defattr(-,root,root)
/lib/modules/%{uname_r}/kernel/drivers/accessibility

%files drivers-gpu
%defattr(-,root,root)
/lib/modules/%{uname_r}/kernel/drivers/gpu

%files drivers-sound
%defattr(-,root,root)
/lib/modules/%{uname_r}/kernel/sound

%files tools
%defattr(-,root,root)
%{_libexecdir}
%exclude %dir %{_libdir}/debug
%{_sbindir}/cpufreq-bench
%{_lib64dir}/traceevent
%{_lib64dir}/libperf-jvmti.so
%{_lib64dir}/libcpupower.so*
%{_sysconfdir}/cpufreq-bench.conf
%{_includedir}/cpuidle.h
%{_includedir}/cpufreq.h
%{_mandir}/man1/cpupower*.gz
%{_mandir}/man8/turbostat*.gz
%{_datadir}/locale/*/LC_MESSAGES/cpupower.mo
%{_datadir}/bash-completion/completions/cpupower
%{_bindir}
%{_sysconfdir}/bash_completion.d/*
%{_datadir}/perf-core/strace/groups/file
%{_datadir}/perf-core/strace/groups/string
%{_docdir}/*
%{_libdir}/perf/examples/bpf/*
%{_libdir}/perf/include/bpf/*
%{_includedir}/perf/perf_dlfilter.h

%files -n python3-perf
%{python3_sitearch}/*

%files -n bpftool
%{_sbindir}/bpftool
%{_sysconfdir}/bash_completion.d/bpftool

%changelog
<<<<<<< HEAD
* Thu Mar 30 2023 Timothy Miskell <timothy.miskell@intel.com> - 5.15.102.1-2
- Add net/ice patches
- Set CONFIG_ICE=m
=======
* Wed Apr 19 2023 Rachel Menge <rachelmenge@microsoft.com> - 5.15.107.1-2
- Disable rpm's debuginfo defaults which regenerate build-ids

* Tue Apr 18 2023 CBL-Mariner Servicing Account <cblmargh@microsoft.com> - 5.15.107.1-1
- Auto-upgrade to 5.15.107.1

* Tue Apr 11 2023 Kanika Nema <kanikanema@microsoft.com> - 5.15.102.1-2
- Enable nvme-tcp and nvme-rdma modules
>>>>>>> 702ac56c

* Tue Mar 14 2023 CBL-Mariner Servicing Account <cblmargh@microsoft.com> - 5.15.102.1-1
- Auto-upgrade to 5.15.102.1

* Mon Mar 06 2023 CBL-Mariner Servicing Account <cblmargh@microsoft.com> - 5.15.98.1-1
- Auto-upgrade to 5.15.98.1

* Sat Feb 25 2023 CBL-Mariner Servicing Account <cblmargh@microsoft.com> - 5.15.95.1-1
- Auto-upgrade to 5.15.95.1

* Mon Feb 27 2023 Vince Perri <viperri@microsoft.com> - 5.15.94.1-2
- Add net/mlx5 patches (patches 21-25) for QinQ support

* Wed Feb 22 2023 CBL-Mariner Servicing Account <cblmargh@microsoft.com> - 5.15.94.1-1
- Auto-upgrade to 5.15.94.1

* Tue Feb 21 2023 Rachel Menge <rachelmenge@microsoft.com> - 5.15.92.1-2
- Install vmlinux as root executable for debuginfo

* Mon Feb 06 2023 CBL-Mariner Servicing Account <cblmargh@microsoft.com> - 5.15.92.1-1
- Auto-upgrade to 5.15.92.1

* Wed Jan 25 2023 CBL-Mariner Servicing Account <cblmargh@microsoft.com> - 5.15.90.1-1
- Auto-upgrade to 5.15.90.1

* Sat Jan 14 2023 CBL-Mariner Servicing Account <cblmargh@microsoft.com> - 5.15.87.1-1
- Auto-upgrade to 5.15.87.1

* Tue Jan 03 2023 CBL-Mariner Servicing Account <cblmargh@microsoft.com> - 5.15.86.1-1
- Auto-upgrade to 5.15.86.1

* Fri Dec 23 2022 CBL-Mariner Servicing Account <cblmargh@microsoft.com> - 5.15.85.1-1
- Auto-upgrade to 5.15.85.1

* Tue Dec 13 2022 CBL-Mariner Servicing Account <cblmargh@microsoft.com> - 5.15.82.1-1
- Auto-upgrade to 5.15.82.1

* Wed Dec 07 2022 CBL-Mariner Servicing Account <cblmargh@microsoft.com> - 5.15.81.1-1
- Auto-upgrade to 5.15.81.1

* Tue Nov 29 2022 CBL-Mariner Servicing Account <cblmargh@microsoft.com> - 5.15.80.1-1
- Auto-upgrade to 5.15.80.1

* Fri Nov 18 2022 CBL-Mariner Servicing Account <cblmargh@microsoft.com> - 5.15.79.1-1
- Auto-upgrade to 5.15.79.1

* Mon Nov 14 2022 Vince Perri <viperri@microsoft.com> - 5.15.77.1-2
- Turn on Configs for different TCP algorithms
- Package gpu kernel modules in new package kernel-drivers-gpu

* Tue Nov 08 2022 CBL-Mariner Servicing Account <cblmargh@microsoft.com> - 5.15.77.1-1
- Auto-upgrade to 5.15.77.1

* Wed Oct 19 2022 CBL-Mariner Servicing Account <cblmargh@microsoft.com> - 5.15.74.1-1
- Upgrade to 5.15.74.1

* Fri Oct 07 2022 CBL-Mariner Servicing Account <cblmargh@microsoft.com> - 5.15.72.1-1
- Upgrade to 5.15.72.1

* Wed Oct 5 2022 Vince Perri <viperri@microsoft.com> - 5.15.70.1-1
- Synchronize with mainline kernel:
-   Upgrade to 5.15.70.1
-   Enable SCSI logging facility (CONFIG_SCSI_LOGGING=y)
-   Enable 32-bit time syscall support (CONFIG_COMPAT_32BIT_TIME=y)
-   Setting vfat module in kernel config to Y to be baked in (CONFIG_FAT_FS=y, CONFIG_VFAT_FS=y)
-   Adjust crashkernel param to crash, dump memory to a file, and recover correctly (crashkernel=256M)

* Wed Aug 31 2022 Vince Perri <viperri@microsoft.com> - 5.15.63.1-1
- Rename kernel package to kernel-hci
- Remove no-vmw-sta from kernel command-line to remove vmware extension
- Add net/mlx5 patches (patches 0-14) to add LAG mode
- Set ExclusiveArch to x86_64, remove config_aarch64
- Add CONFIG_NET_FOU=m, CONFIG_NET_FOU_IP_TUNNELS=y,
-   CONFIG_NET_CLS_FLOWER=m,
-   CONFIG_INET_DIAG=m, CONFIG_INET_TCP_DIAG=m,
-   CONFIG_INET_SCTP_DIAG=m,
-   CONFIG_IPV6_FOU=m, CONFIG_IPV6_FOU_TUNNEL=m,
-   CONFIG_NETFILTER_NETLINK_GLUE_CT=y,
-   CONFIG_NF_TABLES_NETDEV=y,
-   CONFIG_NFT_CONNLIMIT=m, CONFIG_NFT_FIB=m,
-   CONFIG_NETFILTER_XT_TARGET_AUDIT=m, CONFIG_NETFILTER_XT_TARGET_NOTRACK=m,
-   CONFIG_NETFILTER_XT_TARGET_TRACE=m, CONFIG_NETFILTER_XT_MATCH_IPCOMP=m,
-   CONFIG_IP_VS_DEBUG=y,
-   CONFIG_NFT_FIB_IPV4=m, CONFIG_NF_TABLES_ARP=y, CONFIG_NF_LOG_ARP=m,
-   CONFIG_SECURITY_SELINUX_BOOTPARAM=y

* Mon Aug 29 2022 CBL-Mariner Servicing Account <cblmargh@microsoft.com> - 5.15.63.1-1
- Upgrade to 5.15.63.1

* Wed Aug 17 2022 Cameron Baird <cameronbaird@microsoft.com> - 5.15.60.2-1
- Upgrade to 5.15.60.2 to fix arm64 builds

* Tue Aug 02 2022 Rachel Menge <rachelmenge@microsoft.com> - 5.15.57.1-3
- Turn on CONFIG_SECURITY_LANDLOCK

* Mon Aug 01 2022 Rachel Menge <rachelmenge@microsoft.com> - 5.15.57.1-2
- Turn on CONFIG_BLK_DEV_ZONED

* Tue Jul 26 2022 CBL-Mariner Servicing Account <cblmargh@microsoft.com> - 5.15.57.1-1
- Upgrade to 5.15.57.1

* Fri Jul 22 2022 CBL-Mariner Servicing Account <cblmargh@microsoft.com> - 5.15.55.1-1
- Upgrade to 5.15.55.1

* Thu Jul 21 2022 Henry Li <lihl@microsoft.com> - 5.15.48.1-6
- Add turbostat and cpupower to kernel-tools

* Fri Jul 08 2022 Francis Laniel <flaniel@linux.microsoft.com> - 5.15.48.1-5
- Add back CONFIG_FTRACE_SYSCALLS to enable eBPF CO-RE syscalls tracers.
- Add CONFIG_IKHEADERS=m to enable eBPF standard tracers.

* Mon Jun 27 2022 Neha Agarwal <nehaagarwal@microsoft.com> - 5.15.48.1-4
- Remove 'quiet' from commandline to enable verbose log

* Mon Jun 27 2022 Henry Beberman <henry.beberman@microsoft.com> - 5.15.48.1-3
- Enable CONFIG_VIRTIO_FS=m and CONFIG_FUSE_DAX=y
- Symlink /lib/modules/uname/vmlinuz to /boot/vmlinuz-uname to improve compat with scripts seeking the kernel.

* Wed Jun 22 2022 Max Brodeur-Urbas <maxbr@microsoft.com> - 5.15.48.1-2
- Enabling Vgem driver in config. 

* Fri Jun 17 2022 Neha Agarwal <nehaagarwal@microsoft.com> - 5.15.48.1-1
- Update source to 5.15.48.1

* Tue Jun 14 2022 Pawel Winogrodzki <pawelwi@microsoft.com> - 5.15.45.1-2
- Moving ".config" update and check steps into the %%prep section.

* Thu Jun 09 2022 Cameron Baird <cameronbaird@microsoft.com> - 5.15.45.1-1
- Update source to 5.15.45.1
- Address CVE-2022-32250 with a nopatch

* Mon Jun 06 2022 Max Brodeur-Urbas <maxbr@microsoft.com> - 5.15.41.1-4
- Compiling ptp_kvm driver as a module 

* Wed Jun 01 2022 Pawel Winogrodzki <pawelwi@microsoft.com> - 5.15.41.1-3
- Enabling "LIVEPATCH" config option.

* Thu May 26 2022 Minghe Ren <mingheren@microsoft.com> - 5.15.41.1-2
- Disable SMACK kernel configuration

* Tue May 24 2022 Cameron Baird <cameronbaird@microsoft.com> - 5.15.41.1-1
- Update source to 5.15.41.1
- Nopatch CVE-2020-35501, CVE-2022-28893, CVE-2022-29581

* Mon May 23 2022 Neha Agarwal <nehaagarwal@microsoft.com> - 5.15.37.1-3
- Fix configs to bring down initrd boot time

* Mon May 16 2022 Neha Agarwal <nehaagarwal@microsoft.com> - 5.15.37.1-2
- Fix cdrom, hyperv-mouse, kexec and crash-on-demand config in aarch64

* Mon May 09 2022 Neha Agarwal <nehaagarwal@microsoft.com> - 5.15.37.1-1
- Update source to 5.15.37.1
- Nopatch CVE-2021-4095, CVE-2022-0500, CVE-2022-0998, CVE-2022-28796, CVE-2022-29582, 
    CVE-2022-1048, CVE-2022-1195, CVE-2022-1353, CVE-2022-29968, CVE-2022-1015
- Enable IFB config

* Tue Apr 19 2022 Cameron Baird <cameronbaird@microsoft.com> - 5.15.34.1-1
- Update source to 5.15.34.1
- Clean up nopatches in Patch list, no longer needed for CVE automation
- Nopatch CVE-2022-28390, CVE-2022-28389, CVE-2022-28388, CVE-2022-28356, CVE-2022-0435,
    CVE-2021-4202, CVE-2022-27950, CVE-2022-0433, CVE-2022-0494, CVE-2022-0330, CVE-2022-0854, 
    CVE-2021-4197, CVE-2022-29156

* Tue Apr 19 2022 Max Brodeur-Urbas <maxbr@microsoft.com> - 5.15.32.1-3
- Remove kernel lockdown config from grub envblock

* Tue Apr 12 2022 Andrew Phelps <anphel@microsoft.com> - 5.15.32.1-2
- Remove trace symlink from _bindir
- Exclude files and directories under the debug folder from kernel and kernel-tools packages
- Remove BR for xerces-c-devel

* Fri Apr 08 2022 Neha Agarwal <nehaagarwal@microsoft.com> - 5.15.32.1-1
- Update source to 5.15.32.1
- Address CVES: 2022-0516, 2022-26878, 2022-27223, 2022-24958, 2022-0742,
  2022-1011, 2022-26490, 2021-4002
- Enable MANA driver config
- Address CVEs 2022-0995, 2022-1055, 2022-27666

* Tue Apr 05 2022 Henry Li <lihl@microsoft.com> - 5.15.26.1-4
- Add Dell devices support

* Mon Mar 28 2022 Rachel Menge <rachelmenge@microsoft.com> - 5.15.26.1-3
- Remove hardcoded mariner.pem from configs and instead insert during
  the build phase

* Mon Mar 14 2022 Vince Perri <viperri@microsoft.com> - 5.15.26.1-2
- Add support for compressed firmware

* Tue Mar 08 2022 cameronbaird <cameronbaird@microsoft.com> - 5.15.26.1-1
- Update source to 5.15.26.1
- Address CVES: 2022-0617, 2022-25375, 2022-25258, 2021-4090, 2022-25265,
  2021-45402, 2022-0382, 2022-0185, 2021-44879, 2022-24959, 2022-0264, 
  2022-24448, 2022-24122, 2021-20194, 2022-0847, 1999-0524, 2008-4609,
  2010-0298, 2010-4563, 2011-0640, 2022-0492, 2021-3743, 2022-26966

* Mon Mar 07 2022 George Mileka <gmileka@microsoft.com> - 5.15.18.1-5
- Enabled vfio noiommu.

* Fri Feb 25 2022 Henry Li <lihl@microsoft.com> - 5.15.18.1-4
- Enable CONFIG_DEVMEM, CONFIG_STRICT_DEVMEM and CONFIG_IO_STRICT_DEVMEM

* Thu Feb 24 2022 Cameron Baird <cameronbaird@microsoft.com> - 5.15.18.1-3
- CONFIG_BPF_UNPRIV_DEFAULT_OFF=y

* Thu Feb 24 2022 Suresh Babu Chalamalasetty <schalam@microsoft.com> - 5.15.18.1-2
- Add usbip required kernel configs CONFIG_USBIP_CORE CONFIG_USBIP_VHCI_HCD

* Mon Feb 07 2022 Cameron Baird <cameronbaird@microsoft.com> - 5.15.18.1-1
- Update source to 5.15.18.1
- Address CVE-2010-0309, CVE-2018-1000026, CVE-2018-16880, CVE-2019-3016,
  CVE-2019-3819, CVE-2019-3887, CVE-2020-25672, CVE-2021-3564, CVE-2021-45095, 
  CVE-2021-45469, CVE-2021-45480

* Thu Feb 03 2022 Henry Li <lihl@microsoft.com> - 5.15.2.1-5
- Enable CONFIG_X86_SGX and CONFIG_X86_SGX_KVM

* Wed Feb 02 2022 Rachel Menge <rachelmenge@microsoft.com> - 5.15.2.1-4
- Add libperf-jvmti.so to tools package

* Thu Jan 27 2022 Daniel Mihai <dmihai@microsoft.com> - 5.15.2.1-3
- Enable kdb frontend for kgdb

* Sun Jan 23 2022 Chris Co <chrco@microsoft.com> - 5.15.2.1-2
- Rotate Mariner cert

* Thu Jan 06 2022 Rachel Menge <rachelmenge@microsoft.com> - 5.15.2.1-1
- Update source to 5.15.2.1

* Tue Jan 04 2022 Suresh Babu Chalamalasetty <schalam@microsoft.com> - 5.10.78.1-3
- Add provides exclude for debug build-id for aarch64 to generate debuginfo rpm
- Fix missing brackets for __os_install_post.

* Tue Dec 28 2021 Suresh Babu Chalamalasetty <schalam@microsoft.com> - 5.10.78.1-2
- Enable CONFIG_COMPAT kernel configs

* Tue Nov 23 2021 Rachel Menge <rachelmenge@microsoft.com> - 5.10.78.1-1
- Update source to 5.10.78.1
- Address CVE-2021-43267, CVE-2021-42739, CVE-2021-42327, CVE-2021-43389
- Add patch to fix SPDX-License-Identifier in headers

* Mon Nov 15 2021 Thomas Crain <thcrain@microsoft.com> - 5.10.74.1-4
- Add python3-perf subpackage and add python3-devel to build-time requirements
- Exclude accessibility modules from main package to avoid subpackage conflict
- Remove redundant License tag from bpftool subpackage

* Thu Nov 04 2021 Andrew Phelps <anphel@microsoft.com> - 5.10.74.1-3
- Update configs for gcc 11.2.0 and binutils 2.37 updates

* Tue Oct 26 2021 Rachel Menge <rachelmenge@microsoft.com> - 5.10.74.1-2
- Update configs for eBPF support
- Add dwarves Build-requires

* Tue Oct 19 2021 Rachel Menge <rachelmenge@microsoft.com> - 5.10.74.1-1
- Update source to 5.10.74.1
- Address CVE-2021-41864, CVE-2021-42252
- License verified

* Thu Oct 07 2021 Rachel Menge <rachelmenge@microsoft.com> - 5.10.69.1-1
- Update source to 5.10.69.1
- Address CVE-2021-38300, CVE-2021-41073, CVE-2021-3653, CVE-2021-42008

* Wed Sep 22 2021 Rachel Menge <rachelmenge@microsoft.com> - 5.10.64.1-2
- Enable CONFIG_NET_VRF
- Add vrf to drivers argument for dracut

* Mon Sep 20 2021 Rachel Menge <rachelmenge@microsoft.com> - 5.10.64.1-1
- Update source to 5.10.64.1

* Fri Sep 17 2021 Rachel Menge <rachelmenge@microsoft.com> - 5.10.60.1-1
- Remove cn from dracut drivers argument
- Update source to 5.10.60.1
- Address CVE-2021-38166, CVE-2021-38205, CVE-2021-3573
  CVE-2021-37576, CVE-2021-34556, CVE-2021-35477, CVE-2021-28691,
  CVE-2021-3564, CVE-2020-25639, CVE-2021-29657, CVE-2021-38199,
  CVE-2021-38201, CVE-2021-38202, CVE-2021-38207, CVE-2021-38204,
  CVE-2021-38206, CVE-2021-38208, CVE-2021-38200, CVE-2021-38203,
  CVE-2021-38160, CVE-2021-3679, CVE-2021-38198, CVE-2021-38209,
  CVE-2021-3655
- Add patch to fix VDSO in HyperV

* Thu Sep 09 2021 Muhammad Falak <mwani@microsoft.com> - 5.10.52.1-2
- Export `bpftool` subpackage

* Tue Jul 20 2021 Rachel Menge <rachelmenge@microsoft.com> - 5.10.52.1-1
- Update source to 5.10.52.1
- Address CVE-2021-35039, CVE-2021-33909

* Mon Jul 19 2021 Chris Co <chrco@microsoft.com> - 5.10.47.1-2
- Enable CONFIG_CONNECTOR and CONFIG_PROC_EVENTS

* Tue Jul 06 2021 Rachel Menge <rachelmenge@microsoft.com> - 5.10.47.1-1
- Update source to 5.10.47.1
- Address CVE-2021-34693, CVE-2021-33624

* Wed Jun 30 2021 Chris Co <chrco@microsoft.com> - 5.10.42.1-4
- Enable legacy mcelog config

* Tue Jun 22 2021 Suresh Babu Chalamalasetty <schalam@microsoft.com> - 5.10.42.1-3
- Enable CONFIG_IOSCHED_BFQ and CONFIG_BFQ_GROUP_IOSCHED configs

* Wed Jun 16 2021 Chris Co <chrco@microsoft.com> - 5.10.42.1-2
- Enable CONFIG_CROSS_MEMORY_ATTACH

* Tue Jun 08 2021 Rachel Menge <rachelmenge@microsoft.com> - 5.10.42.1-1
- Update source to 5.10.42.1
- Address CVE-2021-33200

* Thu Jun 03 2021 Rachel Menge <rachelmenge@microsoft.com> - 5.10.37.1-2
- Address CVE-2020-25672

* Fri May 28 2021 Rachel Menge <rachelmenge@microsoft.com> - 5.10.37.1-1
- Update source to 5.10.37.1
- Address CVE-2021-23134, CVE-2021-29155, CVE-2021-31829, CVE-2021-31916,
  CVE-2021-32399, CVE-2021-33033, CVE-2021-33034, CVE-2021-3483
  CVE-2021-3501, CVE-2021-3506

* Thu May 27 2021 Chris Co <chrco@microsoft.com> - 5.10.32.1-7
- Set lockdown=integrity by default

* Wed May 26 2021 Chris Co <chrco@microsoft.com> - 5.10.32.1-6
- Add Mariner cert into the trusted kernel keyring

* Tue May 25 2021 Daniel Mihai <dmihai@microsoft.com> - 5.10.32.1-5
- Enable kernel debugger

* Thu May 20 2021 Nicolas Ontiveros <niontive@microsoft.com> - 5.10.32.1-4
- Bump release number to match kernel-signed update

* Mon May 17 2021 Andrew Phelps <anphel@microsoft.com> - 5.10.32.1-3
- Update CONFIG_LD_VERSION for binutils 2.36.1
- Remove build-id match check

* Thu May 13 2021 Rachel Menge <rachelmenge@microsoft.com> - 5.10.32.1-2
- Add CONFIG_AS_HAS_LSE_ATOMICS=y

* Mon May 03 2021 Rachel Menge <rachelmenge@microsoft.com> - 5.10.32.1-1
- Update source to 5.10.32.1
- Address CVE-2021-23133, CVE-2021-29154, CVE-2021-30178

* Thu Apr 22 2021 Chris Co <chrco@microsoft.com> - 5.10.28.1-4
- Disable CONFIG_EFI_DISABLE_PCI_DMA. It can cause boot issues on some hardware.

* Mon Apr 19 2021 Chris Co <chrco@microsoft.com> - 5.10.28.1-3
- Bump release number to match kernel-signed update

* Thu Apr 15 2021 Rachel Menge <rachelmenge@microsoft.com> - 5.10.28.1-2
- Address CVE-2021-29648

* Thu Apr 08 2021 Chris Co <chrco@microsoft.com> - 5.10.28.1-1
- Update source to 5.10.28.1
- Update uname_r define to match the new value derived from the source
- Address CVE-2020-27170, CVE-2020-27171, CVE-2021-28375, CVE-2021-28660,
  CVE-2021-28950, CVE-2021-28951, CVE-2021-28952, CVE-2021-28971,
  CVE-2021-28972, CVE-2021-29266, CVE-2021-28964, CVE-2020-35508,
  CVE-2020-16120, CVE-2021-29264, CVE-2021-29265, CVE-2021-29646,
  CVE-2021-29647, CVE-2021-29649, CVE-2021-29650, CVE-2021-30002

* Fri Mar 26 2021 Daniel Mihai <dmihai@microsoft.com> - 5.10.21.1-4
- Enable CONFIG_CRYPTO_DRBG_HASH, CONFIG_CRYPTO_DRBG_CTR

* Thu Mar 18 2021 Chris Co <chrco@microsoft.com> - 5.10.21.1-3
- Address CVE-2021-27365, CVE-2021-27364, CVE-2021-27363
- Enable CONFIG_FANOTIFY_ACCESS_PERMISSIONS

* Wed Mar 17 2021 Nicolas Ontiveros <niontive@microsoft.com> - 5.10.21.1-2
- Disable QAT kernel configs

* Thu Mar 11 2021 Chris Co <chrco@microsoft.com> - 5.10.21.1-1
- Update source to 5.10.21.1
- Add virtio drivers to be installed into initrd
- Address CVE-2021-26930, CVE-2020-35499, CVE-2021-26931, CVE-2021-26932

* Fri Mar 05 2021 Chris Co <chrco@microsoft.com> - 5.10.13.1-4
- Enable kernel lockdown config

* Thu Mar 04 2021 Suresh Babu Chalamalasetty <schalam@microsoft.com> - 5.10.13.1-3
- Add configs for CONFIG_BNXT bnxt_en and MSR drivers

* Mon Feb 22 2021 Thomas Crain <thcrain@microsoft.com> - 5.10.13.1-2
- Add configs for speakup and uinput drivers
- Add kernel-drivers-accessibility subpackage

* Thu Feb 18 2021 Chris Co <chrco@microsoft.com> - 5.10.13.1-1
- Update source to 5.10.13.1
- Remove patch to publish efi tpm event log on ARM. Present in updated source.
- Remove patch for arm64 hyperv support. Present in updated source.
- Account for new module.lds location on aarch64
- Remove CONFIG_GCC_PLUGIN_RANDSTRUCT
- Add CONFIG_SCSI_SMARTPQI=y

* Thu Feb 11 2021 Nicolas Ontiveros <niontive@microsoft.com> - 5.4.91-5
- Add configs to enable tcrypt in FIPS mode

* Tue Feb 09 2021 Nicolas Ontiveros <niontive@microsoft.com> - 5.4.91-4
- Use OpenSSL to perform HMAC calc

* Thu Jan 28 2021 Nicolas Ontiveros <niontive@microsoft.com> - 5.4.91-3
- Add configs for userspace crypto support
- HMAC calc the kernel for FIPS

* Wed Jan 27 2021 Daniel McIlvaney <damcilva@microsoft.com> - 5.4.91-2
- Enable dm-verity boot support with FEC

* Wed Jan 20 2021 Chris Co <chrco@microsoft.com> - 5.4.91-1
- Update source to 5.4.91
- Address CVE-2020-29569, CVE-2020-28374, CVE-2020-36158
- Remove patch to fix GUI installer crash. Fixed in updated source.

* Tue Jan 12 2021 Rachel Menge <rachelmenge@microsoft.com> - 5.4.83-4
- Add imx8mq support

* Sat Jan 09 2021 Andrew Phelps <anphel@microsoft.com> - 5.4.83-3
- Add patch to fix GUI installer crash

* Mon Dec 28 2020 Nicolas Ontiveros <niontive@microsoft.com> - 5.4.83-2
- Address CVE-2020-27777

* Tue Dec 15 2020 Henry Beberman <henry.beberman@microsoft.com> - 5.4.83-1
- Update source to 5.4.83
- Address CVE-2020-14351, CVE-2020-14381, CVE-2020-25656, CVE-2020-25704,
  CVE-2020-29534, CVE-2020-29660, CVE-2020-29661

* Fri Dec 04 2020 Chris Co <chrco@microsoft.com> - 5.4.81-1
- Update source to 5.4.81
- Remove patch for kexec in HyperV. Integrated in 5.4.81.
- Address CVE-2020-25705, CVE-2020-15436, CVE-2020-28974, CVE-2020-29368,
  CVE-2020-29369, CVE-2020-29370, CVE-2020-29374, CVE-2020-29373, CVE-2020-28915,
  CVE-2020-28941, CVE-2020-27675, CVE-2020-15437, CVE-2020-29371, CVE-2020-29372,
  CVE-2020-27194, CVE-2020-27152

* Wed Nov 25 2020 Chris Co <chrco@microsoft.com> - 5.4.72-5
- Add patch to publish efi tpm event log on ARM

* Mon Nov 23 2020 Chris Co <chrco@microsoft.com> - 5.4.72-4
- Apply patch to fix kexec in HyperV

* Mon Nov 16 2020 Suresh Babu Chalamalasetty <schalam@microsoft.com> - 5.4.72-3
- Disable kernel config SLUB_DEBUG_ON due to tcp throughput perf impact

* Tue Nov 10 2020 Suresh Babu Chalamalasetty <schalam@microsoft.com> - 5.4.72-2
- Enable kernel configs for Arm64 HyperV, Ampere and Cavium SoCs support

* Mon Oct 26 2020 Chris Co <chrco@microsoft.com> - 5.4.72-1
- Update source to 5.4.72
- Remove patch to support CometLake e1000e ethernet. Integrated in 5.4.72.
- Add license file
- Lint spec
- Address CVE-2018-1000026, CVE-2018-16880, CVE-2020-12464, CVE-2020-12465,
  CVE-2020-12659, CVE-2020-15780, CVE-2020-14356, CVE-2020-14386, CVE-2020-25645,
  CVE-2020-25643, CVE-2020-25211, CVE-2020-25212, CVE-2008-4609, CVE-2020-14331,
  CVE-2010-0298, CVE-2020-10690, CVE-2020-25285, CVE-2020-10711, CVE-2019-3887,
  CVE-2020-14390, CVE-2019-19338, CVE-2019-20810, CVE-2020-10766, CVE-2020-10767,
  CVE-2020-10768, CVE-2020-10781, CVE-2020-12768, CVE-2020-14314, CVE-2020-14385,
  CVE-2020-25641, CVE-2020-26088, CVE-2020-10942, CVE-2020-12826, CVE-2019-3016,
  CVE-2019-3819, CVE-2020-16166, CVE-2020-11608, CVE-2020-11609, CVE-2020-25284,
  CVE-2020-12888, CVE-2017-8244, CVE-2017-8245, CVE-2017-8246, CVE-2009-4484,
  CVE-2015-5738, CVE-2007-4998, CVE-2010-0309, CVE-2011-0640, CVE-2020-12656,
  CVE-2011-2519, CVE-1999-0656, CVE-2010-4563, CVE-2019-20794, CVE-1999-0524

* Fri Oct 16 2020 Suresh Babu Chalamalasetty <schalam@microsoft.com> - 5.4.51-11
- Enable QAT kernel configs

* Fri Oct 02 2020 Chris Co <chrco@microsoft.com> - 5.4.51-10
- Address CVE-2020-10757, CVE-2020-12653, CVE-2020-12657, CVE-2010-3865,
  CVE-2020-11668, CVE-2020-12654, CVE-2020-24394, CVE-2020-8428

* Fri Oct 02 2020 Chris Co <chrco@microsoft.com> - 5.4.51-9
- Fix aarch64 build error

* Wed Sep 30 2020 Emre Girgin <mrgirgin@microsoft.com> - 5.4.51-8
- Update postun script to deal with removal in case of another installed kernel.

* Fri Sep 25 2020 Suresh Babu Chalamalasetty <schalam@microsoft.com> - 5.4.51-7
- Enable Mellanox kernel configs

* Wed Sep 23 2020 Daniel McIlvaney <damcilva@microsoft.com> - 5.4.51-6
- Enable CONFIG_IMA (measurement only) and associated configs

* Thu Sep 03 2020 Daniel McIlvaney <damcilva@microsoft.com> - 5.4.51-5
- Add code to check for missing config flags in the checked in configs

* Thu Sep 03 2020 Chris Co <chrco@microsoft.com> - 5.4.51-4
- Apply additional kernel hardening configs

* Thu Sep 03 2020 Chris Co <chrco@microsoft.com> - 5.4.51-3
- Bump release number due to kernel-signed-<arch> package update
- Minor aarch64 config and changelog cleanup

* Tue Sep 01 2020 Chris Co <chrco@microsoft.com> - 5.4.51-2
- Update source hash

* Wed Aug 19 2020 Chris Co <chrco@microsoft.com> - 5.4.51-1
- Update source to 5.4.51
- Enable DXGKRNL config
- Address CVE-2020-11494, CVE-2020-11565, CVE-2020-12655, CVE-2020-12771,
  CVE-2020-13974, CVE-2020-15393, CVE-2020-8647, CVE-2020-8648, CVE-2020-8649,
  CVE-2020-9383, CVE-2020-11725

* Wed Aug 19 2020 Chris Co <chrco@microsoft.com> - 5.4.42-12
- Remove the signed package depends

* Tue Aug 18 2020 Chris Co <chrco@microsoft.com> - 5.4.42-11
- Remove signed subpackage

* Mon Aug 17 2020 Chris Co <chrco@microsoft.com> - 5.4.42-10
- Enable BPF, PC104, userfaultfd, SLUB sysfs, SMC, XDP sockets monitoring configs

* Fri Aug 07 2020 Mateusz Malisz <mamalisz@microsoft.com> - 5.4.42-9
- Add crashkernel=128M to the kernel cmdline
- Update config to support kexec and kexec_file_load

* Tue Aug 04 2020 Pawel Winogrodzki <pawelwi@microsoft.com> - 5.4.42-8
- Updating "KBUILD_BUILD_VERSION" and "KBUILD_BUILD_HOST" with correct
  distribution name.

* Wed Jul 22 2020 Chris Co <chrco@microsoft.com> - 5.4.42-7
- Address CVE-2020-8992, CVE-2020-12770, CVE-2020-13143, CVE-2020-11884

* Fri Jul 17 2020 Suresh Babu Chalamalasetty <schalam@microsoft.com> - 5.4.42-6
- Enable CONFIG_MLX5_CORE_IPOIB and CONFIG_INFINIBAND_IPOIB config flags

* Fri Jul 17 2020 Suresh Babu Chalamalasetty <schalam@microsoft.com> - 5.4.42-5
- Adding XDP config flag

* Thu Jul 09 2020 Anand Muthurajan <anandm@microsoft.com> - 5.4.42-4
- Enable CONFIG_QED, CONFIG_QEDE, CONFIG_QED_SRIOV and CONFIG_QEDE_VXLAN flags

* Wed Jun 24 2020 Chris Co <chrco@microsoft.com> - 5.4.42-3
- Regenerate input config files

* Fri Jun 19 2020 Chris Co <chrco@microsoft.com> - 5.4.42-2
- Add kernel-secure subpackage and macros for adding offline signed kernels

* Fri Jun 12 2020 Chris Co <chrco@microsoft.com> - 5.4.42-1
- Update source to 5.4.42

* Thu Jun 11 2020 Chris Co <chrco@microsoft.com> - 5.4.23-17
- Enable PAGE_POISONING configs
- Disable PROC_KCORE config
- Enable RANDOM_TRUST_CPU config for x86_64

* Fri Jun 05 2020 Suresh Babu Chalamalasetty <schalam@microsoft.com> - 5.4.23-16
- Adding BPF config flags

* Thu Jun 04 2020 Chris Co <chrco@microsoft.com> - 5.4.23-15
- Add config support for USB video class devices

* Wed Jun 03 2020 Nicolas Ontiveros <niontive@microsoft.com> - 5.4.23-14
- Add CONFIG_CRYPTO_XTS=y to config.

* Wed Jun 03 2020 Chris Co <chrco@microsoft.com> - 5.4.23-13
- Add patch to support CometLake e1000e ethernet
- Remove drivers-gpu subpackage
- Inline the initramfs trigger and postun source files
- Remove rpi3 dtb and ls1012 dtb subpackages

* Wed May 27 2020 Chris Co <chrco@microsoft.com> - 5.4.23-12
- Update arm64 security configs
- Disable devmem in x86_64 config

* Tue May 26 2020 Daniel Mihai <dmihai@microsoft.com> - 5.4.23-11
- Disabled Reliable Datagram Sockets protocol (CONFIG_RDS).

* Fri May 22 2020 Emre Girgin <mrgirgin@microsoft.com> - 5.4.23-10
- Change /boot directory permissions to 600.

* Thu May 21 2020 Chris Co <chrco@microsoft.com> - 5.4.23-9
- Update x86_64 security configs

* Wed May 20 2020 Suresh Babu Chalamalasetty <schalam@microsoft.com> - 5.4.23-8
- Adding InfiniBand config flags

* Mon May 11 2020 Anand Muthurajan <anandm@microsoft.com> - 5.4.23-7
- Adding PPP config flags

* Tue Apr 28 2020 Emre Girgin <mrgirgin@microsoft.com> - 5.4.23-6
- Renaming Linux-PAM to pam

* Tue Apr 28 2020 Emre Girgin <mrgirgin@microsoft.com> - 5.4.23-5
- Renaming linux to kernel

* Tue Apr 14 2020 Emre Girgin <mrgirgin@microsoft.com> - 5.4.23-4
- Remove linux-aws and linux-esx references.
- Remove kat_build usage.
- Remove ENA module.

* Fri Apr 10 2020 Emre Girgin <mrgirgin@microsoft.com> - 5.4.23-3
- Remove xml-security-c dependency.

* Wed Apr 08 2020 Nicolas Ontiveros <niontive@microsoft.com> - 5.4.23-2
- Remove toybox and only use coreutils for requires.

* Tue Dec 10 2019 Chris Co <chrco@microsoft.com> - 5.4.23-1
- Update to Microsoft Linux Kernel 5.4.23
- Remove patches
- Update ENA module to 2.1.2 to work with Linux 5.4.23
- Remove xr module
- Remove Xen tmem module from dracut module list to fix initramfs creation
- Add patch to fix missing trans_pgd header in aarch64 build

* Fri Oct 11 2019 Henry Beberman <hebeberm@microsoft.com> - 4.19.52-8
- Enable Hyper-V TPM in config

* Tue Sep 03 2019 Mateusz Malisz <mamalisz@microsoft.com> - 4.19.52-7
- Initial CBL-Mariner import from Photon (license: Apache2).

* Thu Jul 25 2019 Keerthana K <keerthanak@vmware.com> - 4.19.52-6
- Fix postun scriplet.

* Thu Jul 11 2019 Keerthana K <keerthanak@vmware.com> - 4.19.52-5
- Enable kernel configs necessary for BPF Compiler Collection (BCC).

* Wed Jul 10 2019 Srivatsa S. Bhat (VMware) <srivatsa@csail.mit.edu> 4.19.52-4
- Deprecate linux-aws-tools in favor of linux-tools.

* Tue Jul 02 2019 Alexey Makhalov <amakhalov@vmware.com> - 4.19.52-3
- Fix 9p vsock 16bit port issue.

* Thu Jun 20 2019 Tapas Kundu <tkundu@vmware.com> - 4.19.52-2
- Enabled CONFIG_I2C_CHARDEV to support lm-sensors

* Mon Jun 17 2019 Srivatsa S. Bhat (VMware) <srivatsa@csail.mit.edu> 4.19.52-1
- Update to version 4.19.52
- Fix CVE-2019-12456, CVE-2019-12379, CVE-2019-12380, CVE-2019-12381,
- CVE-2019-12382, CVE-2019-12378, CVE-2019-12455

* Tue May 28 2019 Srivatsa S. Bhat (VMware) <srivatsa@csail.mit.edu> 4.19.40-3
- Change default I/O scheduler to 'deadline' to fix performance issue.

* Tue May 14 2019 Keerthana K <keerthanak@vmware.com> - 4.19.40-2
- Fix to parse through /boot folder and update symlink (/boot/photon.cfg) if
- mulitple kernels are installed and current linux kernel is removed.

* Tue May 07 2019 Ajay Kaher <akaher@vmware.com> - 4.19.40-1
- Update to version 4.19.40

* Thu Apr 11 2019 Srivatsa S. Bhat (VMware) <srivatsa@csail.mit.edu> 4.19.32-3
- Update config_aarch64 to fix ARM64 build.

* Fri Mar 29 2019 Srivatsa S. Bhat (VMware) <srivatsa@csail.mit.edu> 4.19.32-2
- Fix CVE-2019-10125

* Wed Mar 27 2019 Srivatsa S. Bhat (VMware) <srivatsa@csail.mit.edu> 4.19.32-1
- Update to version 4.19.32

* Thu Mar 14 2019 Srivatsa S. Bhat (VMware) <srivatsa@csail.mit.edu> 4.19.29-1
- Update to version 4.19.29

* Tue Mar 05 2019 Ajay Kaher <akaher@vmware.com> - 4.19.26-1
- Update to version 4.19.26

* Thu Feb 21 2019 Him Kalyan Bordoloi <bordoloih@vmware.com> - 4.19.15-3
- Fix CVE-2019-8912

* Thu Jan 24 2019 Alexey Makhalov <amakhalov@vmware.com> - 4.19.15-2
- Add WiFi (ath10k), sensors (i2c,spi), usb support for NXP LS1012A board.

* Tue Jan 15 2019 Srivatsa S. Bhat (VMware) <srivatsa@csail.mit.edu> 4.19.15-1
- Update to version 4.19.15

* Fri Jan 11 2019 Srinidhi Rao <srinidhir@vmware.com> - 4.19.6-7
- Add Network support for NXP LS1012A board.

* Wed Jan 09 2019 Ankit Jain <ankitja@vmware.com> - 4.19.6-6
- Enable following for x86_64 and aarch64:
-  Enable Kernel Address Space Layout Randomization.
-  Enable CONFIG_SECURITY_NETWORK_XFRM

* Fri Jan 04 2019 Srivatsa S. Bhat (VMware) <srivatsa@csail.mit.edu> 4.19.6-5
- Enable AppArmor by default.

* Wed Jan 02 2019 Alexey Makhalov <amakhalov@vmware.com> - 4.19.6-4
- .config: added Compulab fitlet2 device drivers
- .config_aarch64: added gpio sysfs support
- renamed -sound to -drivers-sound

* Tue Jan 01 2019 Ajay Kaher <akaher@vmware.com> - 4.19.6-3
- .config: Enable CONFIG_PCI_HYPERV driver

* Wed Dec 19 2018 Srinidhi Rao <srinidhir@vmware.com> - 4.19.6-2
- Add NXP LS1012A support.

* Mon Dec 10 2018 Srivatsa S. Bhat (VMware) <srivatsa@csail.mit.edu> 4.19.6-1
- Update to version 4.19.6

* Fri Dec 07 2018 Alexey Makhalov <amakhalov@vmware.com> - 4.19.1-3
- .config: added qmi wwan module

* Mon Nov 12 2018 Ajay Kaher <akaher@vmware.com> - 4.19.1-2
- Fix config_aarch64 for 4.19.1

* Mon Nov 05 2018 Srivatsa S. Bhat (VMware) <srivatsa@csail.mit.edu> 4.19.1-1
- Update to version 4.19.1

* Tue Oct 16 2018 Him Kalyan Bordoloi <bordoloih@vmware.com> - 4.18.9-5
- Change in config to enable drivers for zigbee and GPS

* Fri Oct 12 2018 Ajay Kaher <akaher@vmware.com> - 4.18.9-4
- Enable LAN78xx for aarch64 rpi3

* Fri Oct 5 2018 Ajay Kaher <akaher@vmware.com> - 4.18.9-3
- Fix config_aarch64 for 4.18.9
- Add module.lds for aarch64

* Wed Oct 03 2018 Srivatsa S. Bhat <srivatsa@csail.mit.edu> 4.18.9-2
- Use updated steal time accounting patch.
- .config: Enable CONFIG_CPU_ISOLATION and a few networking options
- that got accidentally dropped in the last update.

* Mon Oct 1 2018 Srivatsa S. Bhat <srivatsa@csail.mit.edu> 4.18.9-1
- Update to version 4.18.9

* Tue Sep 25 2018 Ajay Kaher <akaher@vmware.com> - 4.14.67-2
- Build hang (at make oldconfig) fix in config_aarch64

* Wed Sep 19 2018 Srivatsa S. Bhat <srivatsa@csail.mit.edu> 4.14.67-1
- Update to version 4.14.67

* Tue Sep 18 2018 Srivatsa S. Bhat <srivatsa@csail.mit.edu> 4.14.54-7
- Add rdrand-based RNG driver to enhance kernel entropy.

* Sun Sep 02 2018 Srivatsa S. Bhat <srivatsa@csail.mit.edu> 4.14.54-6
- Add full retpoline support by building with retpoline-enabled gcc.

* Thu Aug 30 2018 Srivatsa S. Bhat <srivatsa@csail.mit.edu> 4.14.54-5
- Apply out-of-tree patches needed for AppArmor.

* Wed Aug 22 2018 Alexey Makhalov <amakhalov@vmware.com> - 4.14.54-4
- Fix overflow kernel panic in rsi driver.
- .config: enable BT stack, enable GPIO sysfs.
- Add Exar USB serial driver.

* Fri Aug 17 2018 Ajay Kaher <akaher@vmware.com> - 4.14.54-3
- Enabled USB PCI in config_aarch64
- Build hang (at make oldconfig) fix in config_aarch64

* Thu Jul 19 2018 Alexey Makhalov <amakhalov@vmware.com> - 4.14.54-2
- .config: usb_serial_pl2303=m,wlan=y,can=m,gpio=y,pinctrl=y,iio=m

* Mon Jul 09 2018 Him Kalyan Bordoloi <bordoloih@vmware.com> - 4.14.54-1
- Update to version 4.14.54

* Fri Jan 26 2018 Alexey Makhalov <amakhalov@vmware.com> - 4.14.8-2
- Added vchiq entry to rpi3 dts
- Added dtb-rpi3 subpackage

* Fri Dec 22 2017 Alexey Makhalov <amakhalov@vmware.com> - 4.14.8-1
- Version update

* Wed Dec 13 2017 Alexey Makhalov <amakhalov@vmware.com> - 4.9.66-4
- KAT build support

* Thu Dec 07 2017 Alexey Makhalov <amakhalov@vmware.com> - 4.9.66-3
- Aarch64 support

* Tue Dec 05 2017 Alexey Makhalov <amakhalov@vmware.com> - 4.9.66-2
- Sign and compress modules after stripping. fips=1 requires signed modules

* Mon Dec 04 2017 Srivatsa S. Bhat <srivatsa@csail.mit.edu> 4.9.66-1
- Version update

* Tue Nov 21 2017 Srivatsa S. Bhat <srivatsa@csail.mit.edu> 4.9.64-1
- Version update

* Mon Nov 06 2017 Srivatsa S. Bhat <srivatsa@csail.mit.edu> 4.9.60-1
- Version update

* Wed Oct 11 2017 Srivatsa S. Bhat <srivatsa@csail.mit.edu> 4.9.53-3
- Add patch "KVM: Don't accept obviously wrong gsi values via
    KVM_IRQFD" to fix CVE-2017-1000252.

* Tue Oct 10 2017 Alexey Makhalov <amakhalov@vmware.com> - 4.9.53-2
- Build hang (at make oldconfig) fix.

* Thu Oct 05 2017 Srivatsa S. Bhat <srivatsa@csail.mit.edu> 4.9.53-1
- Version update

* Mon Oct 02 2017 Srivatsa S. Bhat <srivatsa@csail.mit.edu> 4.9.52-3
- Allow privileged CLONE_NEWUSER from nested user namespaces.

* Mon Oct 02 2017 Srivatsa S. Bhat <srivatsa@csail.mit.edu> 4.9.52-2
- Fix CVE-2017-11472 (ACPICA: Namespace: fix operand cache leak)

* Mon Oct 02 2017 Srivatsa S. Bhat <srivatsa@csail.mit.edu> 4.9.52-1
- Version update

* Mon Sep 18 2017 Alexey Makhalov <amakhalov@vmware.com> - 4.9.47-2
- Requires coreutils or toybox

* Mon Sep 04 2017 Alexey Makhalov <amakhalov@vmware.com> - 4.9.47-1
- Fix CVE-2017-11600

* Tue Aug 22 2017 Anish Swaminathan <anishs@vmware.com> - 4.9.43-2
- Add missing xen block drivers

* Mon Aug 14 2017 Alexey Makhalov <amakhalov@vmware.com> - 4.9.43-1
- Version update
- [feature] new sysctl option unprivileged_userns_clone

* Wed Aug 09 2017 Alexey Makhalov <amakhalov@vmware.com> - 4.9.41-2
- Fix CVE-2017-7542
- [bugfix] Added ccm,gcm,ghash,lzo crypto modules to avoid
    panic on modprobe tcrypt

* Mon Aug 07 2017 Alexey Makhalov <amakhalov@vmware.com> - 4.9.41-1
- Version update

* Fri Aug 04 2017 Bo Gan <ganb@vmware.com> - 4.9.38-6
- Fix initramfs triggers

* Tue Aug 01 2017 Anish Swaminathan <anishs@vmware.com> - 4.9.38-5
- Allow some algorithms in FIPS mode
- Reverts 284a0f6e87b0721e1be8bca419893902d9cf577a and backports
- bcf741cb779283081db47853264cc94854e7ad83 in the kernel tree
- Enable additional NF features

* Fri Jul 21 2017 Anish Swaminathan <anishs@vmware.com> - 4.9.38-4
- Add patches in Hyperv codebase

* Fri Jul 21 2017 Anish Swaminathan <anishs@vmware.com> - 4.9.38-3
- Add missing hyperv drivers

* Thu Jul 20 2017 Alexey Makhalov <amakhalov@vmware.com> - 4.9.38-2
- Disable scheduler beef up patch

* Tue Jul 18 2017 Alexey Makhalov <amakhalov@vmware.com> - 4.9.38-1
- Fix CVE-2017-11176 and CVE-2017-10911

* Mon Jul 03 2017 Xiaolin Li <xiaolinl@vmware.com> - 4.9.34-3
- Add libdnet-devel, kmod-devel and libmspack-devel to BuildRequires

* Thu Jun 29 2017 Divya Thaluru <dthaluru@vmware.com> - 4.9.34-2
- Added obsolete for deprecated linux-dev package

* Wed Jun 28 2017 Alexey Makhalov <amakhalov@vmware.com> - 4.9.34-1
- [feature] 9P FS security support
- [feature] DM Delay target support
- Fix CVE-2017-1000364 ("stack clash") and CVE-2017-9605

* Thu Jun 8 2017 Alexey Makhalov <amakhalov@vmware.com> - 4.9.31-1
- Fix CVE-2017-8890, CVE-2017-9074, CVE-2017-9075, CVE-2017-9076
    CVE-2017-9077 and CVE-2017-9242
- [feature] IPV6 netfilter NAT table support

* Fri May 26 2017 Alexey Makhalov <amakhalov@vmware.com> - 4.9.30-1
- Added ENA driver for AMI
- Fix CVE-2017-7487 and CVE-2017-9059

* Wed May 17 2017 Vinay Kulkarni <kulkarniv@vmware.com> - 4.9.28-2
- Enable IPVLAN module.

* Tue May 16 2017 Alexey Makhalov <amakhalov@vmware.com> - 4.9.28-1
- Version update

* Wed May 10 2017 Alexey Makhalov <amakhalov@vmware.com> - 4.9.27-1
- Version update

* Sun May 7 2017 Alexey Makhalov <amakhalov@vmware.com> - 4.9.26-1
- Version update
- Removed version suffix from config file name

* Thu Apr 27 2017 Bo Gan <ganb@vmware.com> - 4.9.24-2
- Support dynamic initrd generation

* Tue Apr 25 2017 Alexey Makhalov <amakhalov@vmware.com> - 4.9.24-1
- Fix CVE-2017-6874 and CVE-2017-7618.
- Fix audit-devel BuildRequires.
- .config: build nvme and nvme-core in kernel.

* Mon Mar 6 2017 Alexey Makhalov <amakhalov@vmware.com> - 4.9.13-2
- .config: NSX requirements for crypto and netfilter

* Tue Feb 28 2017 Alexey Makhalov <amakhalov@vmware.com> - 4.9.13-1
- Update to linux-4.9.13 to fix CVE-2017-5986 and CVE-2017-6074

* Thu Feb 09 2017 Alexey Makhalov <amakhalov@vmware.com> - 4.9.9-1
- Update to linux-4.9.9 to fix CVE-2016-10153, CVE-2017-5546,
    CVE-2017-5547, CVE-2017-5548 and CVE-2017-5576.
- .config: added CRYPTO_FIPS support.

* Tue Jan 10 2017 Alexey Makhalov <amakhalov@vmware.com> - 4.9.2-1
- Update to linux-4.9.2 to fix CVE-2016-10088
- Move linux-tools.spec to linux.spec as -tools subpackage

* Mon Dec 19 2016 Xiaolin Li <xiaolinl@vmware.com> - 4.9.0-2
- BuildRequires Linux-PAM-devel

* Mon Dec 12 2016 Alexey Makhalov <amakhalov@vmware.com> - 4.9.0-1
- Update to linux-4.9.0
- Add paravirt stolen time accounting feature (from linux-esx),
    but disable it by default (no-vmw-sta cmdline parameter)

* Thu Dec  8 2016 Alexey Makhalov <amakhalov@vmware.com> - 4.4.35-3
- net-packet-fix-race-condition-in-packet_set_ring.patch
    to fix CVE-2016-8655

* Wed Nov 30 2016 Alexey Makhalov <amakhalov@vmware.com> - 4.4.35-2
- Expand `uname -r` with release number
- Check for build-id matching
- Added syscalls tracing support
- Compress modules

* Mon Nov 28 2016 Alexey Makhalov <amakhalov@vmware.com> - 4.4.35-1
- Update to linux-4.4.35
- vfio-pci-fix-integer-overflows-bitmask-check.patch
    to fix CVE-2016-9083

* Tue Nov 22 2016 Alexey Makhalov <amakhalov@vmware.com> - 4.4.31-4
- net-9p-vsock.patch

* Thu Nov 17 2016 Alexey Makhalov <amakhalov@vmware.com> - 4.4.31-3
- tty-prevent-ldisc-drivers-from-re-using-stale-tty-fields.patch
    to fix CVE-2015-8964

* Tue Nov 15 2016 Alexey Makhalov <amakhalov@vmware.com> - 4.4.31-2
- .config: add cgrup_hugetlb support
- .config: add netfilter_xt_{set,target_ct} support
- .config: add netfilter_xt_match_{cgroup,ipvs} support

* Thu Nov 10 2016 Alexey Makhalov <amakhalov@vmware.com> - 4.4.31-1
- Update to linux-4.4.31

* Fri Oct 21 2016 Alexey Makhalov <amakhalov@vmware.com> - 4.4.26-1
- Update to linux-4.4.26

* Wed Oct 19 2016 Alexey Makhalov <amakhalov@vmware.com> - 4.4.20-6
- net-add-recursion-limit-to-GRO.patch
- scsi-arcmsr-buffer-overflow-in-arcmsr_iop_message_xfer.patch

* Tue Oct 18 2016 Alexey Makhalov <amakhalov@vmware.com> - 4.4.20-5
- ipip-properly-mark-ipip-GRO-packets-as-encapsulated.patch
- tunnels-dont-apply-GRO-to-multiple-layers-of-encapsulation.patch

* Mon Oct  3 2016 Alexey Makhalov <amakhalov@vmware.com> - 4.4.20-4
- Package vmlinux with PROGBITS sections in -debuginfo subpackage

* Tue Sep 27 2016 Alexey Makhalov <amakhalov@vmware.com> - 4.4.20-3
- .config: CONFIG_IP_SET_HASH_{IPMARK,MAC}=m

* Tue Sep 20 2016 Alexey Makhalov <amakhalov@vmware.com> - 4.4.20-2
- Add -release number for /boot/* files
- Use initrd.img with version and release number
- Rename -dev subpackage to -devel

* Wed Sep  7 2016 Alexey Makhalov <amakhalov@vmware.com> - 4.4.20-1
- Update to linux-4.4.20
- apparmor-fix-oops-validate-buffer-size-in-apparmor_setprocattr.patch
- keys-fix-asn.1-indefinite-length-object-parsing.patch

* Thu Aug 25 2016 Alexey Makhalov <amakhalov@vmware.com> - 4.4.8-11
- vmxnet3 patches to bumpup a version to 1.4.8.0

* Wed Aug 10 2016 Alexey Makhalov <amakhalov@vmware.com> - 4.4.8-10
- Added VSOCK-Detach-QP-check-should-filter-out-non-matching-QPs.patch
- .config: pmem hotplug + ACPI NFIT support
- .config: enable EXPERT mode, disable UID16 syscalls

* Thu Jul 07 2016 Alexey Makhalov <amakhalov@vmware.com> - 4.4.8-9
- .config: pmem + fs_dax support

* Fri Jun 17 2016 Alexey Makhalov <amakhalov@vmware.com> - 4.4.8-8
- patch: e1000e-prevent-div-by-zero-if-TIMINCA-is-zero.patch
- .config: disable rt group scheduling - not supported by systemd

* Wed Jun 15 2016 Harish Udaiya Kumar <hudaiyakumar@vmware.com> - 4.4.8-7
- fixed the capitalization for - System.map

* Thu May 26 2016 Alexey Makhalov <amakhalov@vmware.com> - 4.4.8-6
- patch: REVERT-sched-fair-Beef-up-wake_wide.patch

* Tue May 24 2016 Priyesh Padmavilasom <ppadmavilasom@vmware.com> - 4.4.8-5
- GA - Bump release of all rpms

* Mon May 23 2016 Harish Udaiya Kumar <hudaiyakumar@vmware.com> - 4.4.8-4
- Fixed generation of debug symbols for kernel modules & vmlinux.

* Mon May 23 2016 Divya Thaluru <dthaluru@vmware.com> - 4.4.8-3
- Added patches to fix CVE-2016-3134, CVE-2016-3135

* Wed May 18 2016 Harish Udaiya Kumar <hudaiyakumar@vmware.com> - 4.4.8-2
- Enabled CONFIG_UPROBES in config as needed by ktap

* Wed May 04 2016 Alexey Makhalov <amakhalov@vmware.com> - 4.4.8-1
- Update to linux-4.4.8
- Added net-Drivers-Vmxnet3-set-... patch

* Tue May 03 2016 Vinay Kulkarni <kulkarniv@vmware.com> - 4.2.0-27
- Compile Intel GigE and VMXNET3 as part of kernel.

* Thu Apr 28 2016 Nick Shi <nshi@vmware.com> - 4.2.0-26
- Compile cramfs.ko to allow mounting cramfs image

* Tue Apr 12 2016 Vinay Kulkarni <kulkarniv@vmware.com> - 4.2.0-25
- Revert network interface renaming disable in kernel.

* Tue Mar 29 2016 Alexey Makhalov <amakhalov@vmware.com> - 4.2.0-24
- Support kmsg dumping to vmware.log on panic
- sunrpc: xs_bind uses ip_local_reserved_ports

* Mon Mar 28 2016 Harish Udaiya Kumar <hudaiyakumar@vmware.com> - 4.2.0-23
- Enabled Regular stack protection in Linux kernel in config

* Thu Mar 17 2016 Harish Udaiya Kumar <hudaiyakumar@vmware.com> - 4.2.0-22
- Restrict the permissions of the /boot/System.map-X file

* Fri Mar 04 2016 Alexey Makhalov <amakhalov@vmware.com> - 4.2.0-21
- Patch: SUNRPC: Do not reuse srcport for TIME_WAIT socket.

* Wed Mar 02 2016 Alexey Makhalov <amakhalov@vmware.com> - 4.2.0-20
- Patch: SUNRPC: Ensure that we wait for connections to complete
    before retrying

* Fri Feb 26 2016 Alexey Makhalov <amakhalov@vmware.com> - 4.2.0-19
- Disable watchdog under VMware hypervisor.

* Thu Feb 25 2016 Alexey Makhalov <amakhalov@vmware.com> - 4.2.0-18
- Added rpcsec_gss_krb5 and nfs_fscache

* Mon Feb 22 2016 Alexey Makhalov <amakhalov@vmware.com> - 4.2.0-17
- Added sysctl param to control weighted_cpuload() behavior

* Thu Feb 18 2016 Divya Thaluru <dthaluru@vmware.com> - 4.2.0-16
- Disabling network renaming

* Sun Feb 14 2016 Alexey Makhalov <amakhalov@vmware.com> - 4.2.0-15
- veth patch: don’t modify ip_summed

* Thu Feb 11 2016 Alexey Makhalov <amakhalov@vmware.com> - 4.2.0-14
- Full tickless -> idle tickless + simple CPU time accounting
- SLUB -> SLAB
- Disable NUMA balancing
- Disable stack protector
- No build_forced no-CBs CPUs
- Disable Expert configuration mode
- Disable most of debug features from 'Kernel hacking'

* Mon Feb 08 2016 Alexey Makhalov <amakhalov@vmware.com> - 4.2.0-13
- Double tcp_mem limits, patch is added.

* Wed Feb 03 2016 Anish Swaminathan <anishs@vmware.com> -  4.2.0-12
- Fixes for CVE-2015-7990/6937 and CVE-2015-8660.

* Tue Jan 26 2016 Anish Swaminathan <anishs@vmware.com> - 4.2.0-11
- Revert CONFIG_HZ=250

* Fri Jan 22 2016 Alexey Makhalov <amakhalov@vmware.com> - 4.2.0-10
- Fix for CVE-2016-0728

* Wed Jan 13 2016 Alexey Makhalov <amakhalov@vmware.com> - 4.2.0-9
- CONFIG_HZ=250

* Tue Jan 12 2016 Mahmoud Bassiouny <mbassiouny@vmware.com> - 4.2.0-8
- Remove rootfstype from the kernel parameter.

* Mon Jan 04 2016 Harish Udaiya Kumar <hudaiyakumar@vmware.com> - 4.2.0-7
- Disabled all the tracing options in kernel config.
- Disabled preempt.
- Disabled sched autogroup.

* Thu Dec 17 2015 Harish Udaiya Kumar <hudaiyakumar@vmware.com> - 4.2.0-6
- Enabled kprobe for systemtap & disabled dynamic function tracing in config

* Fri Dec 11 2015 Harish Udaiya Kumar <hudaiyakumar@vmware.com> - 4.2.0-5
- Added oprofile kernel driver sub-package.

* Fri Nov 13 2015 Mahmoud Bassiouny <mbassiouny@vmware.com> - 4.2.0-4
- Change the linux image directory.

* Wed Nov 11 2015 Harish Udaiya Kumar <hudaiyakumar@vmware.com> - 4.2.0-3
- Added the build essential files in the dev sub-package.

* Mon Nov 09 2015 Vinay Kulkarni <kulkarniv@vmware.com> - 4.2.0-2
- Enable Geneve module support for generic kernel.

* Fri Oct 23 2015 Harish Udaiya Kumar <hudaiyakumar@vmware.com> - 4.2.0-1
- Upgraded the generic linux kernel to version 4.2.0 & and updated timer handling to full tickless mode.

* Tue Sep 22 2015 Harish Udaiya Kumar <hudaiyakumar@vmware.com> - 4.0.9-5
- Added driver support for frame buffer devices and ACPI

* Wed Sep 2 2015 Alexey Makhalov <amakhalov@vmware.com> - 4.0.9-4
- Added mouse ps/2 module.

* Fri Aug 14 2015 Alexey Makhalov <amakhalov@vmware.com> - 4.0.9-3
- Use photon.cfg as a symlink.

* Thu Aug 13 2015 Alexey Makhalov <amakhalov@vmware.com> - 4.0.9-2
- Added environment file(photon.cfg) for grub.

* Wed Aug 12 2015 Sharath George <sharathg@vmware.com> - 4.0.9-1
- Upgrading kernel version.

* Wed Aug 12 2015 Alexey Makhalov <amakhalov@vmware.com> - 3.19.2-5
- Updated OVT to version 10.0.0.
- Rename -gpu-drivers to -drivers-gpu in accordance to directory structure.
- Added -sound package/

* Tue Aug 11 2015 Anish Swaminathan<anishs@vmware.com> - 3.19.2-4
- Removed Requires dependencies.

* Fri Jul 24 2015 Harish Udaiya Kumar <hudaiyakumar@gmail.com> - 3.19.2-3
- Updated the config file to include graphics drivers.

* Mon May 18 2015 Touseef Liaqat <tliaqat@vmware.com> - 3.13.3-2
- Update according to UsrMove.

* Wed Nov 5 2014 Divya Thaluru <dthaluru@vmware.com> - 3.13.3-1
- Initial build. First version<|MERGE_RESOLUTION|>--- conflicted
+++ resolved
@@ -18,12 +18,8 @@
 
 Summary:        Linux Kernel for HCI
 Name:           kernel-hci
-<<<<<<< HEAD
-Version:        5.15.102.1
-=======
 Version:        5.15.107.1
->>>>>>> 702ac56c
-Release:        2%{?dist}
+Release:        3%{?dist}
 License:        GPLv2
 Vendor:         Microsoft Corporation
 Distribution:   Mariner
@@ -442,11 +438,10 @@
 %{_sysconfdir}/bash_completion.d/bpftool
 
 %changelog
-<<<<<<< HEAD
-* Thu Mar 30 2023 Timothy Miskell <timothy.miskell@intel.com> - 5.15.102.1-2
+* Thu Apr 26 2023 Timothy Miskell <timothy.miskell@intel.com> - 5.15.107.1-3
 - Add net/ice patches
 - Set CONFIG_ICE=m
-=======
+
 * Wed Apr 19 2023 Rachel Menge <rachelmenge@microsoft.com> - 5.15.107.1-2
 - Disable rpm's debuginfo defaults which regenerate build-ids
 
@@ -455,7 +450,6 @@
 
 * Tue Apr 11 2023 Kanika Nema <kanikanema@microsoft.com> - 5.15.102.1-2
 - Enable nvme-tcp and nvme-rdma modules
->>>>>>> 702ac56c
 
 * Tue Mar 14 2023 CBL-Mariner Servicing Account <cblmargh@microsoft.com> - 5.15.102.1-1
 - Auto-upgrade to 5.15.102.1
